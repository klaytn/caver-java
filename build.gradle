--- conflicted
+++ resolved
@@ -20,12 +20,9 @@
 //It should only be applied on the ROOT project in a build.
 apply plugin: 'io.codearte.nexus-staging'
 
-<<<<<<< HEAD
+
+allprojects {
     version '1.6.1'
-=======
-allprojects {
-    version '1.6.0'
->>>>>>> cf5327b9
     group 'com.klaytn.caver'
     description 'caver-java project'
 

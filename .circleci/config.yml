version: 2

defaults: &defaults
  working_directory: ~/circleci-caver-java-major
  docker:
    - image: circleci/openjdk:8-jdk-browsers

machine_ubuntu: &machine_ubuntu
  working_directory: ~/circleci-caver-java-major
  machine:
    image: ubuntu-1604:201903-01

android_machine_ubuntu: &android_machine_ubuntu
  working_directory: ~/circleci-caver-java-android
  machine:
    image: ubuntu-1604:201903-01

pull_klaytn_image: &pull_klaytn_image
  run:
    name: "Pull and tag Klaytn image"
    command: |
          docker pull klaytn/build_base:latest
          docker image tag klaytn/build_base:latest klaytn

check_test_network: &check_test_network
  run:
    name: "Check test network"
    command: |
<<<<<<< HEAD
      MAXRETRY=300
      RETRY=0
      while [ $RETRY -lt $MAXRETRY ]
      do
          if curl --fail -H "Content-Type: application/json" --data '{"jsonrpc":"2.0","method":"rpc_modules","params":[],"id":1}' http://localhost:8551 2>/dev/null; then
              echo "Klaytn RPC server is up"
              break
          else
              echo "wait for Klyatn RPC server..."
              sleep 5
          fi
          RETRY=$(($RETRY+5))
      done
      if [ $RETRY -eq $MAXRETRY ]; then
          echo "failed to connect Klaytn RPC server"
          exit 1
      fi

=======
        MAXRETRY=300
        RETRY=0
        while [ $RETRY -lt $MAXRETRY ]
        do
            if curl --fail -H "Content-Type: application/json" --data '{"jsonrpc":"2.0","method":"rpc_modules","params":[],"id":1}' http://localhost:8551 2>/dev/null; then
                echo "Klaytn RPC server is up"
                break
            else
                echo "wait for Klyatn RPC server..."
                sleep 5
            fi
            RETRY=$(($RETRY+5))
        done
        if [ $RETRY -eq $MAXRETRY ]; then
            echo "failed to connect Klaytn RPC server"
            exit 1
        fi
>>>>>>> 55c715cd

start_test_network: &start_test_network
  run:
    name: "Start test network"
    working_directory: .circleci/images
    command: |
<<<<<<< HEAD
      docker-compose up -d
=======
        docker-compose up -d
>>>>>>> 55c715cd

build_test: &build_test
  run:
    name: "Build and test"
    command: |
        ./gradlew clean
        ./gradlew build --scan --debug

jobs:
  build:
    <<: *machine_ubuntu
    steps:
      - checkout
      - *pull_klaytn_image
      - *start_test_network
      - *check_test_network
      - run:
          name: "Check rc version"
          command: |
            if [ -z "$CIRCLE_TAG" ]; then
              echo "this is not RC version"
            else
              sed -i "s/version '.*'/version '${CIRCLE_TAG:1}'/" build.gradle
              awk '/version '\''/' build.gradle
            fi
      - *build_test
      - persist_to_workspace:
          root: ~/
          paths: 
            - circleci-caver-java-major/*

  android_build:
    <<: *android_machine_ubuntu
    steps:
      - checkout
      - *pull_klaytn_image
      - *start_test_network
      - *check_test_network
      - run:
          name: "Change to Android version"
          command: |
            version=$(.circleci/version.sh)
            sed -i "s/version '.*'/version '${version}-android'/" build.gradle 
            sed -i "s/ext.web3jVersion = '.*'/ext.web3jVersion = '$web3j_version-android'/" build.gradle 
            sed -i "s/java.util.concurrent.CompletableFuture/java8.util.concurrent.CompletableFuture/" core/src/test/java/com/klaytn/caver/scenario/FastTransactionManagerIT.java

            if [ -z "$CIRCLE_TAG" ]; then
              echo "this is not RC version"
            else
              echo "trigger CIRCLE_TAG $CIRCLE_TAG"
              sed -i "s/version '.*'/version '${CIRCLE_TAG:1}-android'/" build.gradle
              sed -i "s/ext.web3jVersion = '.*'/ext.web3jVersion = '$web3j_version-android'/" build.gradle
              sed -i "s/java.util.concurrent.CompletableFuture/java8.util.concurrent.CompletableFuture/" core/src/test/java/com/klaytn/caver/scenario/FastTransactionManagerIT.java
            fi

            awk '/version '\''/' build.gradle
            awk '/ext.web3jVersion = '\''/' build.gradle
      - *build_test
      - persist_to_workspace:
          root: ~/
          paths: 
            - circleci-caver-java-android/*

  tag_verify:
    <<: *defaults
    steps:
      - checkout
      - run:
          name: "Verify tag and file verison match"
          command: |
            echo "tag version is " $CIRCLE_TAG

            file_version=v$(.circleci/version.sh)
            echo "file version is " $file_version

            if [ $file_version == ${CIRCLE_TAG%-*} ]; then
              echo "verification pass"
            else
              echo "It's not same version."
              exit 1
            fi

  tagger_verify:
    <<: *defaults
    steps:
      - checkout
      - run:
          name: "Verify tag and file verison match"
          command: |
            TAGGER=$(git for-each-ref --format='%(tagger)' refs/tags/$CIRCLE_TAG | sed 's/ .*//')
            if [ $TAGGER == 'circleci-klaytn' ]; then
              echo "Pass! Tagger is circleci-klaytn"
            else
              echo "only circleci-klaytn can tagging major version"
              exit 1
            fi

  release_PR:
    <<: *defaults
    steps:
      - add_ssh_keys
      - checkout
      - run:
          name: "Push to release branch"
          command: |
              echo "push to release branch: /release/${CIRCLE_TAG%-*}"
              git checkout -b release/${CIRCLE_TAG%-*}
              git push origin release/${CIRCLE_TAG%-*}
      - run:
          name: "Install hub" 
          command: |
              curl -sSLf https://github.com/github/hub/releases/download/v2.12.3/hub-linux-amd64-2.12.3.tgz | \
                tar zxf - --strip-components=1 -C /tmp && \
                sudo mv /tmp/bin/hub /usr/local/bin/hub
              type hub
      - run:
          name: "Create pull request" 
          command: |
              version=$(hub pr list -s open -L 10 -f "%H%n")
              echo $version

              if [[ $version == *"release/${CIRCLE_TAG%-*}"* ]]; then
                echo "PR already exist"
              else
                echo "hub pull-request -m "[Master] release/$CIRCLE_TAG QA Signoff" -b $CIRCLE_PROJECT_USERNAME:master -h $CIRCLE_PROJECT_USERNAME:${CIRCLE_TAG%-*}"
                echo -e "[Master] release/${CIRCLE_TAG%-*} QA Sign-off\n\nThis PR is automatically created by CI to release a new official version of $CIRCLE_PROJECT_REPONAME.\n\nWhen this PR is approved by QA team, a new version will be released." | hub pull-request -b $CIRCLE_PROJECT_USERNAME:master -h $CIRCLE_PROJECT_USERNAME:release/${CIRCLE_TAG%-*} -r $GITHUB_reviewer -l circleci -F-
              fi

  major_tagging:
    <<: *defaults
    steps:
      - add_ssh_keys
      - checkout
      - run:
          name: "Generate tag"
          command: |
              current_version=$(.circleci/version.sh)
              echo "git tag v$current_version"
              git config --global user.email "team.devops@groundx.xyz"
              git config --global user.name "circleci-klaytn"
              git tag -a v$current_version -m "$CIRCLE_STAGE"
              git push origin v$current_version
      - run:
          name: "Delete release branch"
          command: |
              #delete release branch. it trigger by merge title
              version=v$(.circleci/version.sh)

              if [[ "release/v" = $(git log --oneline -1 | grep -o "release/v") ]]; then
                echo "Delete branch release/$version"
                git push origin --delete release/$version
              else
                echo "Need to delete branch manually"
              fi  

  major_publish:
    <<: *machine_ubuntu
    steps:
      # - attach_workspace:
      #     at: ~/
      - checkout
      - *pull_klaytn_image
      - *start_test_network
      - *check_test_network
      - run:
          name: "Check rc version"
          command: |
            if [ -z "$CIRCLE_TAG" ]; then
              echo "this is not RC version"
            else
              sed -i "s/version '.*'/version '${CIRCLE_TAG:1}'/" build.gradle
              awk '/version '\''/' build.gradle
            fi
      - run:
          name: "Publish major version"
          command: |
              version=v$(.circleci/version.sh)

              echo "Publishing a major release! version=$version"
              ./gradlew release --stacktrace --debug
              #./gradlew bintrayUpload --stacktrace --debug


  android_publish:
    <<: *android_machine_ubuntu
    steps:
      - attach_workspace:
          at: ~/
      - checkout
      - *pull_klaytn_image
      - *start_test_network
<<<<<<< HEAD
=======
      - *check_test_network
>>>>>>> 55c715cd
      - run:
          name: "Publish android version"
          command: |
              version=$(.circleci/version.sh)
              sed -i "s/version '.*'/version '${version}-android'/" build.gradle
              sed -i "s/ext.web3jVersion = '.*'/ext.web3jVersion = '$web3j_version-android'/" build.gradle 
              sed -i "s/java.util.concurrent.CompletableFuture/java8.util.concurrent.CompletableFuture/" core/src/test/java/com/klaytn/caver/scenario/FastTransactionManagerIT.java

              if [ -z "$CIRCLE_TAG" ]; then
                echo "this is not RC version"
              else
                echo "trigger CIRCLE_TAG $CIRCLE_TAG"
                sed -i "s/version '.*'/version '${CIRCLE_TAG:1}-android'/" build.gradle
                sed -i "s/ext.web3jVersion = '.*'/ext.web3jVersion = '$web3j_version-android'/" build.gradle
                sed -i "s/java.util.concurrent.CompletableFuture/java8.util.concurrent.CompletableFuture/" core/src/test/java/com/klaytn/caver/scenario/FastTransactionManagerIT.java
              fi              

              version=v$(.circleci/version.sh)
              echo "Publishing a major android release! version=$version"
              ./gradlew release --stacktrace --debug
              #./gradlew bintrayUpload --stacktrace --debug

workflows:
  version: 2
  workflow_build_deploy:
    jobs:
    - build:
        filters:
          branches:
            ignore:
              - /release\/.*/
              - master
          # tags:
          #   only: /^v[0-9]+\.[0-9]+\.[0-9]+/
          #   only: /^v[0-9]+\.[0-9]+\.[0-9]+.*/

    - android_build:
        filters:
          branches:
            ignore:
              - /release\/.*/
              - master
          # tags:
          #   only: /^v[0-9]+\.[0-9]+\.[0-9]+/
          #   only: /^v[0-9]+\.[0-9]+\.[0-9]+.*/

    - tag_verify:
        filters:
          tags:
            only: /^v[0-9]+\.[0-9]+\.[0-9]+.*/
          branches:
            ignore: /.*/

    - tagger_verify:
        filters:
          tags:
            only: /^v[0-9]+\.[0-9]+\.[0-9]+/
          branches:
            ignore: /.*/

    - release_PR:
        requires:
          - major_publish
          - android_publish
        filters:
          tags:
            only: /^v[0-9]+\.[0-9]+\.[0-9]+-rc.*/
          branches:
            ignore: /.*/

    - major_tagging:
        filters:
          branches:
            only: master
          
    - android_publish:
        requires:
          - tag_verify
          - tagger_verify
        # requires:
        #   - android_build
        filters:
          tags: 
            #only: /^v[0-9]+\.[0-9]+\.[0-9]+/
            only: /^v[0-9]+\.[0-9]+\.[0-9]+.*/
          branches:
            ignore: /.*/

    - major_publish:
        requires:
          # - build
          - android_publish
        filters:
          tags:
            #only: /^v[0-9]+\.[0-9]+\.[0-9]+/
            only: /^v[0-9]+\.[0-9]+\.[0-9]+.*/
          branches:
            ignore: /.*/<|MERGE_RESOLUTION|>--- conflicted
+++ resolved
@@ -26,26 +26,6 @@
   run:
     name: "Check test network"
     command: |
-<<<<<<< HEAD
-      MAXRETRY=300
-      RETRY=0
-      while [ $RETRY -lt $MAXRETRY ]
-      do
-          if curl --fail -H "Content-Type: application/json" --data '{"jsonrpc":"2.0","method":"rpc_modules","params":[],"id":1}' http://localhost:8551 2>/dev/null; then
-              echo "Klaytn RPC server is up"
-              break
-          else
-              echo "wait for Klyatn RPC server..."
-              sleep 5
-          fi
-          RETRY=$(($RETRY+5))
-      done
-      if [ $RETRY -eq $MAXRETRY ]; then
-          echo "failed to connect Klaytn RPC server"
-          exit 1
-      fi
-
-=======
         MAXRETRY=300
         RETRY=0
         while [ $RETRY -lt $MAXRETRY ]
@@ -63,18 +43,13 @@
             echo "failed to connect Klaytn RPC server"
             exit 1
         fi
->>>>>>> 55c715cd
 
 start_test_network: &start_test_network
   run:
     name: "Start test network"
     working_directory: .circleci/images
     command: |
-<<<<<<< HEAD
-      docker-compose up -d
-=======
         docker-compose up -d
->>>>>>> 55c715cd
 
 build_test: &build_test
   run:
@@ -266,10 +241,7 @@
       - checkout
       - *pull_klaytn_image
       - *start_test_network
-<<<<<<< HEAD
-=======
       - *check_test_network
->>>>>>> 55c715cd
       - run:
           name: "Publish android version"
           command: |

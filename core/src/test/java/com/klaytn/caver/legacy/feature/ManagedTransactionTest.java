/*
 * Copyright 2019 The caver-java Authors
 *
 * Licensed under the Apache License, Version 2.0 (the “License”);
 * you may not use this file except in compliance with the License.
 * You may obtain a copy of the License at
 *
 * http://www.apache.org/licenses/LICENSE-2.0
 *
 * Unless required by applicable law or agreed to in writing, software
 * distributed under the License is distributed on an “AS IS” BASIS,
 * WITHOUT WARRANTIES OR CONDITIONS OF ANY KIND, either express or implied.
 * See the License for the specific language governing permissions and
 * limitations under the License.
 */

package com.klaytn.caver.legacy.feature;

import com.klaytn.caver.Caver;
import com.klaytn.caver.crypto.KlayCredentials;
import com.klaytn.caver.methods.response.KlayTransactionReceipt;
import com.klaytn.caver.tx.Account;
import com.klaytn.caver.tx.SmartContract;
import com.klaytn.caver.tx.ValueTransfer;
import com.klaytn.caver.tx.account.AccountKeyPublic;
import com.klaytn.caver.tx.gas.DefaultGasProvider;
import com.klaytn.caver.tx.manager.PollingTransactionReceiptProcessor;
import com.klaytn.caver.tx.manager.TransactionManager;
import com.klaytn.caver.tx.model.AccountUpdateTransaction;
import com.klaytn.caver.tx.model.SmartContractDeployTransaction;
import com.klaytn.caver.tx.model.SmartContractExecutionTransaction;
import com.klaytn.caver.utils.CodeFormat;
import com.klaytn.caver.utils.Convert;
import org.junit.Before;
import org.junit.Test;
import org.web3j.crypto.Hash;
import org.web3j.crypto.Keys;
import org.web3j.utils.Numeric;

import java.math.BigDecimal;
import java.math.BigInteger;
import java.util.concurrent.ExecutionException;

import static com.klaytn.caver.base.Accounts.*;
import static com.klaytn.caver.base.LocalValues.LOCAL_CHAIN_ID;
import static org.junit.Assert.assertEquals;

public class ManagedTransactionTest {
    private static final BigInteger GAS_LIMIT = BigInteger.valueOf(7_300_000);
    private static final byte[] PAYLOAD = Numeric.hexStringToByteArray("0x60806040526000805534801561001457600080fd5b50610116806100246000396000f3006080604052600436106053576000357c0100000000000000000000000000000000000000000000000000000000900463ffffffff16806306661abd14605857806342cbb15c146080578063d14e62b81460a8575b600080fd5b348015606357600080fd5b50606a60d2565b6040518082815260200191505060405180910390f35b348015608b57600080fd5b50609260d8565b6040518082815260200191505060405180910390f35b34801560b357600080fd5b5060d06004803603810190808035906020019092919050505060e0565b005b60005481565b600043905090565b80600081905550505600a165627a7a7230582064856de85a2706463526593b08dd790054536042ef66d3204018e6790a2208d10029");

    private Caver caver;
    private DefaultGasProvider gasProvider;
    private TransactionManager transactionManager;

    private SmartContractDeployTransaction smartContractDeployTransaction;

    @Before
    public void setUp() {
        caver = Caver.build(Caver.DEFAULT_URL);
        transactionManager = getTransactionManager(LUMAN);
        gasProvider = new DefaultGasProvider(caver);
<<<<<<< HEAD
=======
        this.smartContractDeployTransaction = SmartContractDeployTransaction
                .create(LUMAN.getAddress(), BigInteger.ZERO, PAYLOAD, gasProvider.getGasPrice(), GAS_LIMIT, CodeFormat.EVM);
>>>>>>> 12440b14
    }

    private TransactionManager getTransactionManager(KlayCredentials credentials) {
        return transactionManager = new TransactionManager.Builder(caver, credentials)
                .setTransactionReceiptProcessor(new PollingTransactionReceiptProcessor(caver, 1000, 15))
                .setChaindId(LOCAL_CHAIN_ID)
                .build();
    }

    private SmartContractExecutionTransaction getContractExecutionTransaction(String deployedContract) {
        return SmartContractExecutionTransaction
                .create(LUMAN.getAddress(), deployedContract, BigInteger.ZERO, getChangePayload(), gasProvider.getGasPrice(), GAS_LIMIT);
    }

    private AccountUpdateTransaction getAccountUpdateTransaction(KlayCredentials from, KlayCredentials to) {
        return AccountUpdateTransaction.create(
                from.getAddress(),
                AccountKeyPublic.create(to.getEcKeyPair().getPublicKey()),
                gasProvider.getGasPrice(),
                GAS_LIMIT
        );
    }

    private String getDeployedContract(SmartContract smartContract) throws Exception {
        return smartContract.sendDeployTransaction(smartContractDeployTransaction)
                .send()
                .getContractAddress();
    }

    private byte[] getChangePayload() {
        String setCommand = "setCount(uint256)";
        BigInteger replaceValue = BigInteger.valueOf(27);
        String payLoadNoCommand = Numeric.toHexStringNoPrefix(Numeric.toBytesPadded(replaceValue, 32));
        String payLoad = Hash.sha3String(setCommand).substring(2, 10) + payLoadNoCommand;
        return Numeric.hexStringToByteArray(payLoad);
    }

    @Test
    public void testValueTransfer() throws Exception {
        ValueTransfer valueTransfer = ValueTransfer.create(caver, transactionManager);
        KlayTransactionReceipt.TransactionReceipt transactionReceipt = valueTransfer.sendFunds(LUMAN.getAddress(), WAYNE.getAddress(), BigDecimal.ONE, Convert.Unit.PEB, GAS_LIMIT).send();
        assertEquals("0x1", transactionReceipt.getStatus());
    }

    @Test
    public void testValueTransferFlow() {
        ValueTransfer valueTransfer = ValueTransfer.create(caver, transactionManager);
        valueTransfer.sendFunds(LUMAN.getAddress(), WAYNE.getAddress(), BigDecimal.ONE, Convert.Unit.PEB, GAS_LIMIT).flowable()
                .test()
                .assertSubscribed()
                .assertValue(receipt -> receipt.getStatus().equals("0x1"));
    }

    @Test
    public void testValueTransferFuture() throws ExecutionException, InterruptedException {
        ValueTransfer valueTransfer = ValueTransfer.create(caver, transactionManager);
        KlayTransactionReceipt.TransactionReceipt receipt = valueTransfer.sendFunds(LUMAN.getAddress(), WAYNE.getAddress(), BigDecimal.ONE, Convert.Unit.PEB, GAS_LIMIT).sendAsync().get();
        assertEquals("0x1", receipt.getStatus());
    }

    @Test
    public void testAccountUpdate() throws Exception {
        KlayCredentials credentials = KlayCredentials.create(Keys.createEcKeyPair());

        ValueTransfer.create(caver, BRANDON, LOCAL_CHAIN_ID).sendFunds(
                BRANDON.getAddress(),
                credentials.getAddress(),
                BigDecimal.valueOf(20),
                Convert.Unit.KLAY, GAS_LIMIT
        ).send();

        KlayCredentials updateCredential = KlayCredentials.create(Keys.createEcKeyPair());
        Account updateAccount = Account.create(caver, getTransactionManager(credentials));
        KlayTransactionReceipt.TransactionReceipt transactionReceipt = updateAccount.sendUpdateTransaction(getAccountUpdateTransaction(credentials, updateCredential)).send();
        assertEquals("0x1", transactionReceipt.getStatus());
    }

    @Test
    public void testUpdateFlow() throws Exception {
        KlayCredentials credentials = KlayCredentials.create(Keys.createEcKeyPair());

        ValueTransfer.create(caver, BRANDON, LOCAL_CHAIN_ID).sendFunds(
                BRANDON.getAddress(),
                credentials.getAddress(),
                BigDecimal.valueOf(20),
                Convert.Unit.KLAY, GAS_LIMIT
        ).send();

        KlayCredentials updateCredential = KlayCredentials.create(Keys.createEcKeyPair());
        Account updateAccount = Account.create(caver, getTransactionManager(credentials));
        updateAccount.sendUpdateTransaction(getAccountUpdateTransaction(credentials, updateCredential)).flowable()
                .test()
                .assertSubscribed()
                .assertValue(receipt -> receipt.getStatus().equals("0x1"));
    }

    @Test
    public void testUpdateFuture() throws Exception {
        KlayCredentials credentials = KlayCredentials.create(Keys.createEcKeyPair());

        ValueTransfer.create(caver, BRANDON, LOCAL_CHAIN_ID).sendFunds(
                BRANDON.getAddress(),
                credentials.getAddress(),
                BigDecimal.valueOf(20),
                Convert.Unit.KLAY, GAS_LIMIT
        ).send();

        KlayCredentials updateCredential = KlayCredentials.create(Keys.createEcKeyPair());
        Account updateAccount = Account.create(caver, getTransactionManager(credentials));
        KlayTransactionReceipt.TransactionReceipt transactionReceipt = updateAccount.sendUpdateTransaction(getAccountUpdateTransaction(credentials, updateCredential)).sendAsync().get();
        assertEquals("0x1", transactionReceipt.getStatus());
    }

    @Test
    public void testSmartContractDeploy() throws Exception {
        SmartContract smartContractDeploy = SmartContract.create(caver, transactionManager);
        KlayTransactionReceipt.TransactionReceipt receipt = smartContractDeploy.sendDeployTransaction(smartContractDeployTransaction).send();
        assertEquals("0x1", receipt.getStatus());
    }

    @Test
    public void testSmartContractDeployFlow() {
        SmartContract smartContractDeploy = SmartContract.create(caver, transactionManager);
        smartContractDeploy.sendDeployTransaction(smartContractDeployTransaction).flowable()
                .test()
                .assertSubscribed()
                .assertValue(receipt -> receipt.getStatus().equals("0x1"));
    }

    @Test
    public void testSmartContractDeployFuture() throws ExecutionException, InterruptedException {
        SmartContract smartContractDeploy = SmartContract.create(caver, transactionManager);
        KlayTransactionReceipt.TransactionReceipt receipt = smartContractDeploy.sendDeployTransaction(smartContractDeployTransaction).sendAsync().get();
        assertEquals("0x1", receipt.getStatus());
    }

    @Test
    public void testSmartContractExecution() throws Exception {
        SmartContract smartContractExecution = SmartContract.create(caver, transactionManager);
        String deployedContract = getDeployedContract(smartContractExecution);
        KlayTransactionReceipt.TransactionReceipt receipt
                = smartContractExecution.sendExecutionTransaction(getContractExecutionTransaction(deployedContract)).send();
        assertEquals("0x1", receipt.getStatus());
    }

    @Test
    public void testSmartContractExecutionFlow() throws Exception {
        SmartContract smartContractExecution = SmartContract.create(caver, transactionManager);
        String deployedContract = getDeployedContract(smartContractExecution);
        smartContractExecution.sendExecutionTransaction(getContractExecutionTransaction(deployedContract))
                .flowable()
                .test()
                .assertSubscribed()
                .assertValue(receipt -> receipt.getStatus().equals("0x1"));
    }

    @Test
    public void testSmartContractExecutionFuture() throws Exception {
        SmartContract smartContractExecution = SmartContract.create(caver, transactionManager);
        String deployedContract = getDeployedContract(smartContractExecution);
        KlayTransactionReceipt.TransactionReceipt receipt = smartContractExecution.sendExecutionTransaction(getContractExecutionTransaction(deployedContract)).sendAsync().get();
        assertEquals("0x1", receipt.getStatus());
    }

    @Test
    public void testValueTransferChainId() throws Exception {
        TransactionManager transactionManager = new TransactionManager.Builder(caver, LUMAN)
                .setChaindId(LOCAL_CHAIN_ID)
                .build();

        ValueTransfer valueTransfer = ValueTransfer.create(caver, transactionManager);
        KlayTransactionReceipt.TransactionReceipt transactionReceipt = valueTransfer.sendFunds(LUMAN.getAddress(), BRANDON.getAddress(), BigDecimal.ONE, Convert.Unit.PEB, GAS_LIMIT).send();
        assertEquals("0x1", transactionReceipt.getStatus());
    }
}<|MERGE_RESOLUTION|>--- conflicted
+++ resolved
@@ -60,11 +60,8 @@
         caver = Caver.build(Caver.DEFAULT_URL);
         transactionManager = getTransactionManager(LUMAN);
         gasProvider = new DefaultGasProvider(caver);
-<<<<<<< HEAD
-=======
         this.smartContractDeployTransaction = SmartContractDeployTransaction
                 .create(LUMAN.getAddress(), BigInteger.ZERO, PAYLOAD, gasProvider.getGasPrice(), GAS_LIMIT, CodeFormat.EVM);
->>>>>>> 12440b14
     }
 
     private TransactionManager getTransactionManager(KlayCredentials credentials) {

--- conflicted
+++ resolved
@@ -56,11 +56,7 @@
         AccountUpdateTransaction accountUpdateTransaction = AccountUpdateTransaction.create(
                 credentials.getAddress(),
                 createRolebased(),
-<<<<<<< HEAD
-                gasPrice,
-=======
                 gasProvider.getGasPrice(),
->>>>>>> 12440b14
                 GAS_LIMIT);
         KlayTransactionReceipt.TransactionReceipt receipt = Account.create(caver, credentials, LOCAL_CHAIN_ID)
                 .sendUpdateTransaction(accountUpdateTransaction)

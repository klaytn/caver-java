--- conflicted
+++ resolved
@@ -195,46 +195,29 @@
 
     @Test
     public void testSmartContractExecution() throws Exception {
-<<<<<<< HEAD
-        SmartContract smartContractExecution = new SmartContract(caver, transactionManager);
+        SmartContract smartContractExecution = SmartContract.create(caver, transactionManager);
         String deployedContract = getDeployedContract(smartContractExecution);
         KlayTransactionReceipt.TransactionReceipt receipt
                 = smartContractExecution.sendExecutionTransaction(getContractExecutionTransaction(deployedContract)).send();
-=======
+        assertEquals("0x1", receipt.getStatus());
+    }
+
+    @Test
+    public void testSmartContractExecutionFlow() throws Exception {
         SmartContract smartContractExecution = SmartContract.create(caver, transactionManager);
-        KlayTransactionReceipt.TransactionReceipt receipt = smartContractExecution.sendExecutionTransaction(smartContractExecutionTransaction).send();
->>>>>>> 09ca2668
-        assertEquals("0x1", receipt.getStatus());
-    }
-
-    @Test
-<<<<<<< HEAD
-    public void testSmartContractExecutionFlow() throws Exception {
-        SmartContract smartContractExecution = new SmartContract(caver, transactionManager);
         String deployedContract = getDeployedContract(smartContractExecution);
         smartContractExecution.sendExecutionTransaction(getContractExecutionTransaction(deployedContract))
                 .flowable()
-=======
-    public void testSmartContractExecutionFlow() {
+                .test()
+                .assertSubscribed()
+                .assertValue(receipt -> receipt.getStatus().equals("0x1"));
+    }
+
+    @Test
+    public void testSmartContractExecutionFuture() throws Exception {
         SmartContract smartContractExecution = SmartContract.create(caver, transactionManager);
-        smartContractExecution.sendExecutionTransaction(smartContractExecutionTransaction).flowable()
->>>>>>> 09ca2668
-                .test()
-                .assertSubscribed()
-                .assertValue(receipt -> receipt.getStatus().equals("0x1"));
-    }
-
-    @Test
-<<<<<<< HEAD
-    public void testSmartContractExecutionFuture() throws Exception {
-        SmartContract smartContractExecution = new SmartContract(caver, transactionManager);
         String deployedContract = getDeployedContract(smartContractExecution);
         KlayTransactionReceipt.TransactionReceipt receipt = smartContractExecution.sendExecutionTransaction(getContractExecutionTransaction(deployedContract)).sendAsync().get();
-=======
-    public void testSmartContractExecutionFuture() throws ExecutionException, InterruptedException {
-        SmartContract smartContractExecution = SmartContract.create(caver, transactionManager);
-        KlayTransactionReceipt.TransactionReceipt receipt = smartContractExecution.sendExecutionTransaction(smartContractExecutionTransaction).sendAsync().get();
->>>>>>> 09ca2668
         assertEquals("0x1", receipt.getStatus());
     }
 

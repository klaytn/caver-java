#!/usr/bin/env bash

finder(){
    for target in "$1"/*
    do
    if [ -d "$target" ]
    then
        finder "$target"

    elif [ ${target: -4} == ".sol" ]
    then

        dirname=$(dirname $target)
        filename=$(basename "${target%.*}")

        solc --bin --abi --optimize --overwrite --allow-paths . $target -o ./abi/ > /dev/null
        echo "[$target] generating"
<<<<<<< HEAD
        java -jar ../../../../console/build/libs/console-1.0.1.jar solidity generate \
=======
        java -jar ../../../../console/build/libs/console-1.0.2.jar solidity generate \
>>>>>>> b8e0e3ee
            -b "./abi/$filename".bin \
            -a "./abi/$filename".abi \
            -p com.klaytn.caver.generated \
            -o ../java/ > /dev/null
        echo "Complete"
    fi
    done
}

finder "klaytn-intergration-tests/INT-SOL/contracts"<|MERGE_RESOLUTION|>--- conflicted
+++ resolved
@@ -15,11 +15,7 @@
 
         solc --bin --abi --optimize --overwrite --allow-paths . $target -o ./abi/ > /dev/null
         echo "[$target] generating"
-<<<<<<< HEAD
-        java -jar ../../../../console/build/libs/console-1.0.1.jar solidity generate \
-=======
         java -jar ../../../../console/build/libs/console-1.0.2.jar solidity generate \
->>>>>>> b8e0e3ee
             -b "./abi/$filename".bin \
             -a "./abi/$filename".abi \
             -p com.klaytn.caver.generated \
